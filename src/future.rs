--- conflicted
+++ resolved
@@ -1,11 +1,7 @@
-<<<<<<< HEAD
-use std::mem::size_of;
-=======
 use futures_core::{FusedStream, Future, Stream};
->>>>>>> 0e2c0038
 use std::{
     fmt::Debug,
-    mem::{needs_drop, MaybeUninit},
+    mem::{needs_drop, MaybeUninit, size_of},
     pin::Pin,
     task::Poll,
 };
@@ -87,13 +83,8 @@
     /// it's only safe to call this function once and only if send operation fails
     #[inline(always)]
     unsafe fn drop_local_data(&mut self) {
-<<<<<<< HEAD
         if size_of::<T>() > size_of::<*mut T>() {
             unsafe { self.data.assume_init_drop() };
-=======
-        if std::mem::size_of::<T>() > std::mem::size_of::<*mut T>() {
-            self.data.assume_init_drop();
->>>>>>> 0e2c0038
         } else {
             self.sig.read_and_drop_ptr();
         }
